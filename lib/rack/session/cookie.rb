# frozen_string_literal: true

require 'openssl'
require 'zlib'
<<<<<<< HEAD
require 'rack/encryptor'
require 'rack/request'
require 'rack/response'
require 'rack/session/abstract/id'
=======
require_relative 'abstract/id'
>>>>>>> f2d2df40
require 'json'
require 'base64'

module Rack

  module Session

    # Rack::Session::Cookie provides simple cookie based session management.
    # By default, the session is a Ruby Hash stored as base64 encoded marshalled
    # data set to :key (default: rack.session).  The object that encodes the
    # session data is configurable and must respond to +encode+ and +decode+.
    # Both methods must take a string and return a string.
    #
    # When the secret key is set, cookie data is checked for data integrity.
    # The old_secret key is also accepted and allows graceful secret rotation.
    # A legacy_hmac_secret is also accepted and is used to upgrade existing
    # sessions to the new encryption scheme.
    #
    # There is also a legacy_hmac_coder option which can be set if a non-default
    # coder was used for legacy session cookies.
    #
    # Example:
    #
    #     use Rack::Session::Cookie, :key => 'rack.session',
    #                                :domain => 'foo.com',
    #                                :path => '/',
    #                                :expire_after => 2592000,
    #                                :secret => 'change_me',
    #                                :old_secret => 'old_secret'
    #
    #     All parameters are optional.
    #
    # Example using legacy HMAC options
    #
    #   Rack::Session:Cookie.new(application, {
    #     # The secret used for legacy HMAC cookies
    #     legacy_hmac_secret: 'legacy secret',
    #     # legacy_hmac_coder will default to Rack::Session::Cookie::Base64::Marshal
    #     legacy_hmac_coder: Rack::Session::Cookie::Identity.new,
    #     # legacy_hmac will default to OpenSSL::Digest::SHA1
    #     legacy_hmac: OpenSSL::Digest::SHA256
    #   })
    #
    # Example of a cookie with no encoding:
    #
    #   Rack::Session::Cookie.new(application, {
    #     :coder => Rack::Session::Cookie::Identity.new
    #   })
    #
    # Example of a cookie with custom encoding:
    #
    #   Rack::Session::Cookie.new(application, {
    #     :coder => Class.new {
    #       def encode(str); str.reverse; end
    #       def decode(str); str.reverse; end
    #     }.new
    #   })
    #

    class Cookie < Abstract::PersistedSecure
      # Encode session cookies as Base64
      class Base64
        def encode(str)
<<<<<<< HEAD
          [str].pack('m0')
=======
          ::Base64.strict_encode64(str)
>>>>>>> f2d2df40
        end

        def decode(str)
          ::Base64.decode64(str)
        end

        # Encode session cookies as Marshaled Base64 data
        class Marshal < Base64
          def encode(str)
            super(::Marshal.dump(str))
          end

          def decode(str)
            return unless str
            ::Marshal.load(super(str)) rescue nil
          end
        end

        # N.B. Unlike other encoding methods, the contained objects must be a
        # valid JSON composite type, either a Hash or an Array.
        class JSON < Base64
          def encode(obj)
            super(::JSON.dump(obj))
          end

          def decode(str)
            return unless str
            ::JSON.parse(super(str)) rescue nil
          end
        end

        class ZipJSON < Base64
          def encode(obj)
            super(Zlib::Deflate.deflate(::JSON.dump(obj)))
          end

          def decode(str)
            return unless str
            ::JSON.parse(Zlib::Inflate.inflate(super(str)))
          rescue
            nil
          end
        end
      end

      # Use no encoding for session cookies
      class Identity
        def encode(str); str; end
        def decode(str); str; end
      end

      class Marshal
        def encode(str)
          ::Marshal.dump(str)
        end

        def decode(str)
          ::Marshal.load(str) if str
        end
      end

      attr_reader :coder

<<<<<<< HEAD
      def initialize(app, options={})
        # Assume keys are hex strings and convert them to raw byte strings for
        # actual key material
        @secrets = options.values_at(:secret, :old_secret).compact.map { |secret|
          [secret].pack('H*')
        }
=======
      def initialize(app, options = {})
        @secrets = options.values_at(:secret, :old_secret).compact
        @hmac = options.fetch(:hmac, OpenSSL::Digest::SHA1)
>>>>>>> f2d2df40

        warn <<-MSG unless secure?(options)
        SECURITY WARNING: No secret option provided to Rack::Session::Cookie.
        This poses a security threat. It is strongly recommended that you
        provide a secret to prevent exploits that may be possible from crafted
        cookies. This will not be supported in future versions of Rack, and
        future versions will even invalidate your existing user cookies.

        Called from: #{caller[0]}.
        MSG
<<<<<<< HEAD

        warn <<-MSG if @secrets.first && @secrets.first.length < 32
        SECURITY WARNING: Your secret is not long enough. It must be at least
        32 bytes long and securely random. To generate such a key for use
        you can run the following command:

        ruby -rsecurerandom -e 'p SecureRandom.hex(32)'

        Called from: #{caller[0]}.
        MSG

        if options.has_key?(:legacy_hmac_secret)
          @legacy_hmac = options.fetch(:legacy_hmac, OpenSSL::Digest::SHA1)

          # Multiply the :digest_length: by 2 because this value is the length of
          # the digest in bytes but session digest strings are encoded as hex
          # strings
          @legacy_hmac_length = @legacy_hmac.new.digest_length * 2
          @legacy_hmac_secret = options[:legacy_hmac_secret]
          @legacy_hmac_coder  = (options[:legacy_hmac_coder] ||= Base64::Marshal.new)
        else
          @legacy_hmac = false
        end

        # If encryption is used we can just use a default Marshal encoder
        # without Base64 encoding the results.
        #
        # If no encryption is used, rely on the previous default (Base64::Marshal)
        @coder = (options[:coder] ||= (@secrets.any? ? Marshal.new : Base64::Marshal.new))

        super(app, options.merge!(:cookie_only => true))
=======
        @coder = options[:coder] ||= Base64::Marshal.new
        super(app, options.merge!(cookie_only: true))
>>>>>>> f2d2df40
      end

      private

      def find_session(req, sid)
        data = unpacked_cookie_data(req)
        data = persistent_session_id!(data)
        [data["session_id"], data]
      end

      def extract_session_id(request)
        unpacked_cookie_data(request)["session_id"]
      end

      def unpacked_cookie_data(request)
        request.fetch_header(RACK_SESSION_UNPACKED_COOKIE_DATA) do |k|
          session_data = cookie_data = request.cookies[@key]

<<<<<<< HEAD
          # Try to decrypt with the first secret, if that returns nil, try
          # with old_secret
          unless @secrets.empty?
            session_data = Rack::Encryptor.decrypt_message(cookie_data, @secrets.first)
            session_data ||= Rack::Encryptor.decrypt_message(cookie_data, @secrets[1]) if @secrets.size > 1
=======
          if @secrets.size > 0 && session_data
            session_data, _, digest = session_data.rpartition('--')
            session_data = nil unless digest_match?(session_data, digest)
>>>>>>> f2d2df40
          end

          # If session_data is still nil, are there is a legacy HMAC
          # configured, try verify and parse the cookie that way
          if !session_data && @legacy_hmac
            digest = cookie_data.slice!(-@legacy_hmac_length..-1)
            cookie_data.slice!(-2..-1) # remove double dash
            session_data = cookie_data if digest_match?(cookie_data, digest)

            # Decode using legacy HMAC decoder
            request.set_header(k, @legacy_hmac_coder.decode(session_data) || {})
          else
            request.set_header(k, coder.decode(session_data) || {})
          end
        end
      end

      def persistent_session_id!(data, sid = nil)
        data ||= {}
        data["session_id"] ||= sid || generate_sid
        data
      end

      class SessionId < DelegateClass(Session::SessionId)
        attr_reader :cookie_value

        def initialize(session_id, cookie_value)
          super(session_id)
          @cookie_value = cookie_value
        end
      end

      def write_session(req, session_id, session, options)
        session = session.merge("session_id" => session_id)
        session_data = coder.encode(session)

        unless @secrets.empty?
          session_data = Rack::Encryptor.encrypt_message(session_data, @secrets.first)
        end

        if session_data.size > (4096 - @key.size)
          req.get_header(RACK_ERRORS).puts("Warning! Rack::Session::Cookie data size exceeds 4K.")
          nil
        else
          SessionId.new(session_id, session_data)
        end
      end

      def delete_session(req, session_id, options)
        # Nothing to do here, data is in the client
        generate_sid unless options[:drop]
      end

      def digest_match?(data, digest)
        return false unless data && digest

        Rack::Utils.secure_compare(digest, generate_hmac(data))
      end

      def generate_hmac(data)
        OpenSSL::HMAC.hexdigest(@legacy_hmac.new, @legacy_hmac_secret, data)
      end

      def secure?(options)
        @secrets.size >= 1 ||
        (options[:coder] && options[:let_coder_handle_secure_encoding])
      end
    end
  end
end<|MERGE_RESOLUTION|>--- conflicted
+++ resolved
@@ -2,14 +2,7 @@
 
 require 'openssl'
 require 'zlib'
-<<<<<<< HEAD
-require 'rack/encryptor'
-require 'rack/request'
-require 'rack/response'
-require 'rack/session/abstract/id'
-=======
 require_relative 'abstract/id'
->>>>>>> f2d2df40
 require 'json'
 require 'base64'
 
@@ -73,11 +66,7 @@
       # Encode session cookies as Base64
       class Base64
         def encode(str)
-<<<<<<< HEAD
-          [str].pack('m0')
-=======
           ::Base64.strict_encode64(str)
->>>>>>> f2d2df40
         end
 
         def decode(str)
@@ -141,18 +130,10 @@
 
       attr_reader :coder
 
-<<<<<<< HEAD
-      def initialize(app, options={})
-        # Assume keys are hex strings and convert them to raw byte strings for
-        # actual key material
-        @secrets = options.values_at(:secret, :old_secret).compact.map { |secret|
-          [secret].pack('H*')
-        }
-=======
       def initialize(app, options = {})
+        # TODO handle decoding of keys (hex, base64) to actual key material
         @secrets = options.values_at(:secret, :old_secret).compact
         @hmac = options.fetch(:hmac, OpenSSL::Digest::SHA1)
->>>>>>> f2d2df40
 
         warn <<-MSG unless secure?(options)
         SECURITY WARNING: No secret option provided to Rack::Session::Cookie.
@@ -163,7 +144,6 @@
 
         Called from: #{caller[0]}.
         MSG
-<<<<<<< HEAD
 
         warn <<-MSG if @secrets.first && @secrets.first.length < 32
         SECURITY WARNING: Your secret is not long enough. It must be at least
@@ -194,11 +174,7 @@
         # If no encryption is used, rely on the previous default (Base64::Marshal)
         @coder = (options[:coder] ||= (@secrets.any? ? Marshal.new : Base64::Marshal.new))
 
-        super(app, options.merge!(:cookie_only => true))
-=======
-        @coder = options[:coder] ||= Base64::Marshal.new
         super(app, options.merge!(cookie_only: true))
->>>>>>> f2d2df40
       end
 
       private
@@ -217,25 +193,18 @@
         request.fetch_header(RACK_SESSION_UNPACKED_COOKIE_DATA) do |k|
           session_data = cookie_data = request.cookies[@key]
 
-<<<<<<< HEAD
           # Try to decrypt with the first secret, if that returns nil, try
           # with old_secret
-          unless @secrets.empty?
+          if @secrets.size > 0 && session_data
             session_data = Rack::Encryptor.decrypt_message(cookie_data, @secrets.first)
             session_data ||= Rack::Encryptor.decrypt_message(cookie_data, @secrets[1]) if @secrets.size > 1
-=======
-          if @secrets.size > 0 && session_data
+          end
+
+          # If session_data is still nil, there is a legacy HMAC
+          # configured, try to verify and parse the cookie that way
+          if !session_data && @legacy_hmac
             session_data, _, digest = session_data.rpartition('--')
             session_data = nil unless digest_match?(session_data, digest)
->>>>>>> f2d2df40
-          end
-
-          # If session_data is still nil, are there is a legacy HMAC
-          # configured, try verify and parse the cookie that way
-          if !session_data && @legacy_hmac
-            digest = cookie_data.slice!(-@legacy_hmac_length..-1)
-            cookie_data.slice!(-2..-1) # remove double dash
-            session_data = cookie_data if digest_match?(cookie_data, digest)
 
             # Decode using legacy HMAC decoder
             request.set_header(k, @legacy_hmac_coder.decode(session_data) || {})
